[build-system]
requires = ["hatchling"]
build-backend = "hatchling.build"

[project]
name = "3DFin"
description = "Automatic dendrometry and forest inventory for terrestrial point clouds, application package"
readme = "README.md"
requires-python = ">=3.8"
license = "GPL-3.0-or-later"
keywords = ["lidar", "forestry", "tls"]
authors = [
  { name = "Carlos Cabo", email = "carloscabo@uniovi.es" },
  { name = "Diego Laino", email = "diegolainor@gmail.com" },
]
classifiers = [
  "Development Status :: 4 - Beta",
  "Programming Language :: Python",
  "Programming Language :: Python :: 3.8",
  "Programming Language :: Python :: 3.9",
  "Programming Language :: Python :: 3.10",
  "Programming Language :: Python :: 3.11",
  "Programming Language :: Python :: 3.12",
  "Programming Language :: Python :: Implementation :: CPython",
  "Topic :: Scientific/Engineering",
  "Topic :: Scientific/Engineering :: GIS",
  "Intended Audience :: Science/Research",
]
dependencies = [
  "lazrs~=0.5.0",
  "pandas~=2.0.0",
  "XlsxWriter~=3.1.0",
<<<<<<< HEAD
  "dendromatics @ git+https://github.com/3DFin/dendromatics/@update_dependencies",
=======
  "dendromatics~=0.3.0",
>>>>>>> 982bbe4b
  "pydantic~=1.10.7",
  "PyQT5~=5.15"
]
dynamic = ["version"]

[tool.hatch.metadata]
allow-direct-references = true

# Entry point for CloudCompare plugin
[project.entry-points."cloudcompare.plugins"]
3DFin = "three_d_fin.cloudcompare.plugin:ThreeDFinCC"

# Entry point for GUI and CLI
[project.scripts]
3DFin = "three_d_fin.processing:launch_application"

[tool.hatch.version]
path = "src/three_d_fin/__about__.py"

[project.urls]
Documentation = "https://github.com/3DFin/3DFin#README.md"
Issues = "https://github.com/3DFin/3DFin/issues"
Source = "https://github.com/3DFin/3DFin"

[tool.hatch.build.targets.wheel]
packages = ["src/three_d_fin"]

[tool.hatch.build.targets.sdist]
exclude = ["pyinstaller", "scripts", "qt-files", ".github"]

[tool.hatch.envs.default]
dependencies = ["pytest", "pytest-cov"]

[tool.hatch.envs.default.scripts]
# test
cov = "pytest --cov-report=term-missing --cov-config=pyproject.toml --cov=src/three_d_fin/processing --cov=tests {args}"
no-cov = "cov --no-cov {args}"
# qt
qt-moc = [
  "pyuic5 {args} qt-files/src/main_window.ui -o src/three_d_fin/gui/main_window.py --import-from=three_d_fin.gui --resource-suffix=", 
  "pyuic5 {args} qt-files/src/expert_dlg.ui -o src/three_d_fin/gui/expert_dlg.py --import-from=three_d_fin.gui --resource-suffix="
]
qt-ressource = "pyrcc5 {args} qt-files/src/gui_ressources.qrc -o src/three_d_fin/gui/gui_ressources.py"
qt-all = ["qt-moc", "qt-ressource"]

[tool.hatch.build.targets.sdist.hooks.custom]
dependencies = ["PyQT5~=5.15"]
path = "scripts/qt_build_hook.py"
src_folder = "qt-files/src"
dest_folder = "src/three_d_fin/gui"
import_from = "three_d_fin.gui" # TODO: it could be infered from dest_folder

# PyInstaller builder
[tool.hatch.build.targets.custom]
require-runtime-dependencies = true
dependencies = ["pyinstaller"]
path = "scripts/pyinstaller_builder.py"

# We need to duplicate this for pyinstaller custom target
# it is not very DRY. The best would be to depends on sdist target
[tool.hatch.build.targets.custom.hooks.custom] 
dependencies = ["PyQT5~=5.15"]
path = "scripts/qt_build_hook.py"
src_folder = "qt-files/src"
dest_folder = "src/three_d_fin/gui"
import_from = "three_d_fin.gui" # TODO: it could be infered from dest_folder

[[tool.hatch.envs.test.matrix]]
python = ["38", "39", "310", "311", "312"]

[tool.coverage.run]
branch = true
parallel = true
omit = ["src/three_d_fin/__about__.py"]

[tool.coverage.report]
exclude_lines = ["no cov", "if __name__ == .__main__.:", "if TYPE_CHECKING:"]

[tool.hatch.envs.lint]
detached = true
dependencies = ["ruff>=0.0.261", "black>=23.3.0", "mypy>=1.2.0"]

[tool.hatch.envs.lint.scripts]
# static analysis with ruff
check-type = "mypy --install-types --non-interactive {args:src/three_d_fin tests}"
check-static = "ruff check {args:.}"
check-format = "black --check --diff --color {args:.}"
fix-static = "ruff --fix {args:.}"
fix-format = "black {args:.}"
check-all = ["check-static", "check-format"]
fix-all = ["fix-static", "fix-format", "check-all"]

[tool.ruff]
select = ["E", "W", "YTT", "PTH", "NPY", "RET", "PYI", "Q", "F", "B", "I", "D"]
target-version = "py310"
line-length = 88
# TODO: for now we ignore "Line too long error (E501)" 
# because our comments are too longs
# Black will take care of the line lenght in code anyway
ignore = [
  "E501",
  # Ignore docstring in public package and module
  "D100",
  "D104",
  # Blank line before class
  "D203",
  # multiline summary second line
  "D213",
]

[tool.ruff.isort]
known-first-party = ["three_d_fin"]

[tool.ruff.flake8-tidy-imports]
ban-relative-imports = "all"

[tool.black]
line-length = 88
target-version = ["py310"]<|MERGE_RESOLUTION|>--- conflicted
+++ resolved
@@ -30,18 +30,11 @@
   "lazrs~=0.5.0",
   "pandas~=2.0.0",
   "XlsxWriter~=3.1.0",
-<<<<<<< HEAD
-  "dendromatics @ git+https://github.com/3DFin/dendromatics/@update_dependencies",
-=======
   "dendromatics~=0.3.0",
->>>>>>> 982bbe4b
   "pydantic~=1.10.7",
   "PyQT5~=5.15"
 ]
 dynamic = ["version"]
-
-[tool.hatch.metadata]
-allow-direct-references = true
 
 # Entry point for CloudCompare plugin
 [project.entry-points."cloudcompare.plugins"]
