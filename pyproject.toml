--- conflicted
+++ resolved
@@ -32,15 +32,9 @@
   "numpy>=1.24.0",
   "pandas~=2.0.0",
   "XlsxWriter~=3.1.0",
-<<<<<<< HEAD
-  "dendromatics~=0.1.0",
+  "dendromatics~=0.2.0",
   "pydantic~=1.10.7",
   "PyQT5~=5.12",
-=======
-  "Pillow~=9.5.0",
-  "dendromatics~=0.2.0",
-  "pydantic~=1.10.7"
->>>>>>> ae78646f
 ]
 dynamic = ["version"]
 
