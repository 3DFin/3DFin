--- conflicted
+++ resolved
@@ -71,15 +71,9 @@
 ]
 [tool.hatch.envs.lint.scripts]
 # static analysis with ruff
-<<<<<<< HEAD
-check-static = "ruff check code/"
-format = "black --check --diff --color code/"
-sort-import = "isort --check-only --diff --color code/"
-=======
 check-static = "ruff check src/three_d_fin/"
 format = "black --check --diff --color src/three_d_fin/"
 sort-import = "isort --check-only --diff --color src/three_d_fin/"
->>>>>>> 721a474e
 all = ["check-static", "format", "sort-import"]
 
 [tool.ruff]
@@ -92,11 +86,7 @@
 ignore = ["E501", 
 # Ignore docstring in public package and module
   "D100", "D104",
-<<<<<<< HEAD
-# Blank line bedore class
-=======
 # Blank line before class
->>>>>>> 721a474e
   "D203",
 # multiline summary second line
   "D213"
