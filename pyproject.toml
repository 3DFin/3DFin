[build-system]
requires = ["hatchling"]
build-backend = "hatchling.build"

[project]
name = "3DFin"
description = "Automatic dendrometry and forest inventory for terrestrial point clouds, application package"
readme = "README.md"
requires-python = ">=3.8"
license = "GPL-3.0-or-later"
keywords = ["lidar", "forestry", "tls"]
authors = [
  { name = "Carlos Cabo", email = "carloscabo@uniovi.es" },
  { name = "Diego Laino", email = "diegolainor@gmail.com" },
]
classifiers = [
  "Development Status :: 4 - Beta",
  "Programming Language :: Python",
  "Programming Language :: Python :: 3.7",
  "Programming Language :: Python :: 3.8",
  "Programming Language :: Python :: 3.9",
  "Programming Language :: Python :: 3.10",
  "Programming Language :: Python :: 3.11",
  "Programming Language :: Python :: Implementation :: CPython",
  "Topic :: Scientific/Engineering",
  "Topic :: Scientific/Engineering :: GIS",
  "Intended Audience :: Science/Research",
]
dependencies = [
  "laspy~=2.4.1",
  "lazrs~=0.5.0",
  "numpy>=1.24.0",
  "pandas~=2.0.0",
  "XlsxWriter~=3.1.0",
  "Pillow~=9.5.0",
<<<<<<< HEAD
  "dendromatics @ git+https://github.com/3DFIN/dendromatics@rjanvier_progress_bar",
=======
  "dendromatics~=0.2.0",
>>>>>>> fbc3cc58
  "pydantic~=1.10.7"
]
dynamic = ["version"]

# Entry point for CloudCompare plugin
[project.entry-points."cloudcompare.plugins"]
3DFin = "three_d_fin.cloudcompare.plugin:ThreeDFinCC"

# Entry point for GUI and CLI
[project.scripts]
3DFin = "three_d_fin.processing:launch_application"

[tool.hatch.version]
path = "src/three_d_fin/__about__.py"

[project.urls]
Documentation = "https://github.com/3DFin/3DFin#README.md"
Issues = "https://github.com/3DFin/3DFin/issues"
Source = "https://github.com/3DFin/3DFin"


[tool.hatch.build.targets.wheel]
packages = ["src/three_d_fin"]

[tool.hatch.metadata]
allow-direct-references = true

[tool.hatch.envs.default]
dependencies = [
  "pytest",
  "pytest-cov",
]

[tool.hatch.envs.default.scripts]
cov = "pytest --cov-report=term-missing --cov-config=pyproject.toml --cov=src/three_d_fin/processing --cov=tests {args}"
no-cov = "cov --no-cov {args}"

[[tool.hatch.envs.test.matrix]]
python = ["38", "39", "310", "311"]

[tool.coverage.run]
branch = true
parallel = true
omit = [
    "src/three_d_fin/__about__.py",
]

[tool.coverage.report]
exclude_lines = [
  "no cov",
  "if __name__ == .__main__.:",
  "if TYPE_CHECKING:",
]

[tool.hatch.envs.pyinstaller]
dependencies = [
  "pyinstaller"
]

# hatch run pyinstaller:build
[tool.hatch.envs.pyinstaller.scripts]
build = "pyinstaller generate_exe/options.spec"

[tool.hatch.envs.lint]
detached = true
dependencies = [
  "ruff>=0.0.261",
  "black>=23.3.0",
  "mypy>=1.2.0"
]
[tool.hatch.envs.lint.scripts]
# static analysis with ruff
check-type = "mypy --install-types --non-interactive {args:src/three_d_fin tests}"
check-static = "ruff check {args:.}"
check-format = "black --check --diff --color {args:.}"
fix-static = "ruff --fix {args:.}"
fix-format = "black {args:.}"
check-all = ["check-static", "check-format"]
fix-all = [
  "fix-static",
  "fix-format",
  "check-all",
]

[tool.ruff]
select = ["E", "W", "YTT", "PTH", "NPY", "RET", "PYI", "Q", "F", "B", "I", "D"]
target-version = "py310"
line-length = 88
# TODO: for now we ignore "Line too long error (E501)" 
# because our comments are too longs
# Black will take care of the line lenght in code anyway
ignore = ["E501", 
# Ignore docstring in public package and module
  "D100", "D104",
# Blank line before class
  "D203",
# multiline summary second line
  "D213"
]

[tool.ruff.isort]
known-first-party = ["three_d_fin"]

[tool.ruff.flake8-tidy-imports]
ban-relative-imports = "all"

[tool.black]
line-length = 88
target-version = ["py310"]<|MERGE_RESOLUTION|>--- conflicted
+++ resolved
@@ -33,11 +33,7 @@
   "pandas~=2.0.0",
   "XlsxWriter~=3.1.0",
   "Pillow~=9.5.0",
-<<<<<<< HEAD
-  "dendromatics @ git+https://github.com/3DFIN/dendromatics@rjanvier_progress_bar",
-=======
   "dendromatics~=0.2.0",
->>>>>>> fbc3cc58
   "pydantic~=1.10.7"
 ]
 dynamic = ["version"]
