import configparser
from pathlib import Path
from typing import Optional

import laspy
from pydantic import (
    BaseModel,
    DirectoryPath,
    Field,
    FilePath,
    validator,
)


class BasicParameters(BaseModel):
    """Handle the "basic" parameters section."""

    # Name of the Z0 field in the LAS file containing the cloud.
    z0_name: str = Field(
        title="Normalized height field name",
        description="Name of the Z0 field in the point cloud. \n"
        "If the normalized heights are stored in the Z coordinate "
        'of the point cloud, then: Z0 field name = "z" (lowercase). ',
        default="Z0",
    )
    # Upper limit (vertical) of the stripe where it should be reasonable to find trunks with minimum presence of shrubs or branchs.
    upper_limit: float = Field(
        title="Stripe upper Limit",
        description="Upper (vertical) limit of the stripe where it should be reasonable "
        "to find stems with minimum presence of shrubs or branches. \n"
        "Reasonable values are 2-5 meters.",
        gt=0,
        default=3.5,
        hint="meters",
    )
    # Lower limit (vertical) of the stripe where it should be reasonable to find trunks with minimum presence of shrubs or branchs.
    lower_limit: float = Field(
        title="Stripe lower Limit",
        description="Lower (vertical) limit of the stripe where it should be reasonable "
        "to find stems with minimum presence of shrubs or branches. \n"
        "Reasonable values are 0.3-1.3 meters.",
        gt=0,
        default=0.7,
        hint="meters",
    )
    # Number of iterations of 'peeling off branches'.
    number_of_iterations: int = Field(
        title="Prunning intensity",
        description='Number of iterations of "pruning" during stem identification. \n'
        "Values between 1 (slight stem peeling/cleaning) "
        "and 5 (extreme branch peeling/cleaning).",
        ge=0,
        le=5,
        default=2,
        hint="0-5",
    )

    @validator("lower_limit")
    def less_than_higher(cls, v, values):
        """Validate lower_limit field againt upper_limit value."""
        if "upper_limit" in values and v >= values["upper_limit"]:
            raise ValueError(
                f"""Stripe lower limit ({v}) should be lower than Stripe upper Limit ({values["upper_limit"]})"""
            )
        return v


class AdvancedParameters(BaseModel):
    """Handle the "advanced" parameters section."""

    # Maximum diameter expected for any section during circle fitting.
    maximum_diameter: float = Field(
        title="Expected maximum diameter",
        description="Maximum diameter expected for any stem.",
        gt=0,
        default=1.0,
        hint="meters",
    )
    # Points within this distance from tree axes will be considered as potential stem points.
    stem_search_diameter: float = Field(
        title="Stem search diameter",
        description="Points within this distance from tree axes will be considered "
        "as potential stem points.\n"
        "Reasonable values are 'Maximum diameter'<2 meters "
        "(exceptionally greater than 2: very large diameters and/or intricate stems).",
        gt=0,
        default=2.0,
        hint="meters",
    )
    # Lowest height
    minimum_height: float = Field(
        title="Lowest section",
        description="Lowest height at which stem diameter will be computed.",
        gt=0,
        default=0.3,
        hint="meters",
    )
    # highest height
    maximum_height: float = Field(
        title="Highest section",
        description="Highest height at which stem diameter will be computed.",
        gt=0,
        default=25.0,
        hint="meters",
    )
    # sections are this long (z length)
    section_len: float = Field(
        title="Distance between sections",
        description="Height of the sections (z length). Diameters will then be "
        "computed for every section.",
        gt=0,
        default=0.2,
        hint="meters",
    )
    # sections are this wide
    section_wid: float = Field(
        title="Section width",
        description="Sections are this wide. This means that points within this distance "
        "(vertical) are considered during circle fitting and diameter coumputation.",
        gt=0,
        default=0.05,
        hint="meters",
    )

    @validator("maximum_height")
    def more_than_mini(cls, v, values):
        """Validate maximum_height field again minimum_height value."""
        if "minimum_height" in values and v <= values["minimum_height"]:
            raise ValueError(
                f"""maximum_height ({v}) should be higher than minimum_height ({values["minimum_height"]})"""
            )
        return v


class ExpertParameters(BaseModel):
    """Handle the "expert" parameters section."""

    ### Stem identification whithin the stripe ###
<<<<<<< HEAD
    # (x, y) voxel resolution during stem extraction
    res_xy_stripe: float = Field(
        title="(x, y) voxel resolution",
        description="(x, y) voxel resolution during stem extraction.",
        gt=0,
        default=0.02,
        hint="meters",
    )
    # (z) voxel resolution during stem extraction
    res_z_stripe: float = Field(
        title="(z) voxel resolution",
        description="(z) voxel resolution during stem extraction.",
        gt=0,
        default=0.02,
        hint="meters",
    )
    # minimum number of points per stem within the stripe (DBSCAN clustering).
    number_of_points: int = Field(
        title="Number of points",
        description="minimum number of points (voxels) per stem within the stripe "
        "(DBSCAN clustering). Reasonable values are between 500 and 3000.",
        gt=0,
        default=1000,
    )
    # Vicinity radius for PCA during stem extraction
=======
    # (x, y) voxel resolution during stem identification within the stripe
    res_xy_stripe: float = Field(title="(x, y) voxel resolution", gt=0, default=0.02)
    # (z) voxel resolution during stem identification within the stripe
    res_z_stripe: float = Field(title="(z) voxel resolution", gt=0, default=0.02)
    # minimum number of points per stem within the stripe (DBSCAN clustering).
    number_of_points: int = Field(title="Number of points", gt=0, default=1000)
    # Vicinity radius for PCA during stem identification within the stripe
>>>>>>> ae78646f
    verticality_scale_stripe: float = Field(
        title="Vicinity radius (verticality computation)",
        description="Vicinity radius for PCA during stem identification.",
        gt=0,
        default=0.1,
        hint="meters",
    )
    # Verticality threshold durig stem identification within the stripe
    verticality_thresh_stripe: float = Field(
        title="Verticality threshold",
        description="Verticality threshold durig stem identification.\n"
        "Verticality is defined as (1 - sin(V)), being V the vertical angle of the "
        "normal vector, measured from the horizontal. "
        "Note that it does not grow linearly.",
        gt=0.0,
        lt=1.0,
        default=0.7,
        hint="(0, 1)",
    )
    # Only stems where points extend vertically throughout this range are considered.
    height_range: float = Field(
        title="Vertical Range",
        description="Proportion (0: none - 1: all) of the vertical range of the stripe "
        "that points need to extend through to be valid stems.",
        ge=0,
        le=1,
        default=0.7,
        hint="[0, 1]",
    )

    ### Stem extraction and tree individualization ###
<<<<<<< HEAD
    # (x, y) voxel resolution during tree individualization
    res_xy: float = Field(
        title="(x, y) voxel resolution",
        description="(x, y) voxel resolution during tree individualization.",
        gt=0,
        default=0.035,
        hint="meters",
    )
    # (z) voxel resolution during tree individualization
    res_z: float = Field(
        title="(z) voxel resolution",
        description="(z) voxel resolution during tree individualization.",
        gt=0,
        default=0.035,
        hint="meters",
    )
    # Minimum number of points within a stripe to consider it as a potential tree during tree individualization
    minimum_points: int = Field(
        title="Minimum points",
        description="Minimum number of points (voxels) within a stripe to consider it "
        "as a potential tree during tree individualization.",
        gt=0,
        default=20,
    )
    # Vicinity radius for PCA  during tree individualization
=======
    # (x, y) voxel resolution during stem extraction and tree individualization
    res_xy: float = Field(title="(x, y) voxel resolution", gt=0, default=0.035)
    # (z) voxel resolution during stem extraction and tree individualization
    res_z: float = Field(title="(z) voxel resolution", gt=0, default=0.035)
    # Minimum number of points within a stripe to consider it as a potential tree during
    # stem extraction and tree individualization
    minimum_points: int = Field(title="Minimum points", gt=0, default=20)
    # Vicinity radius for PCA  during stem extraction and tree individualization
>>>>>>> ae78646f
    verticality_scale_stems: float = Field(
        title="Vicinity radius (verticality computation)",
        description="Vicinity radius for PCA during tree individualization.",
        gt=0,
        lt=1.0,
        default=0.1,
        hint="meters",
    )
    # Verticality threshold  during stem extraction and tree individualization
    verticality_thresh_stems: float = Field(
        title="Verticality threshold",
        description="Verticality threshold durig stem extraction.\n"
        "Verticality is defined as (1 - sin(V)), being V the vertical angle of the "
        "normal vector, measured from the horizontal.\n"
        "Note that it does not grow linearly.",
        default=0.7,
        gt=0.0,
        le=1.0,
        hint="(0, 1)",
    )
<<<<<<< HEAD
    # Points that are closer than d_max to an axis are assigned to that axis during individualize_trees process.
    maximum_d: float = Field(
        title="Maximum distance to tree axis",
        description="Points that are closer than this distance to an axis "
        "are assigned to that axis during tree individualization process.",
        gt=0.0,
        default=15.0,
        hint="meters",
    )
=======
    # Points that are closer than d_max to an axis are assigned to that axis during
    # stem extraction and tree individualization.
    maximum_d: float = Field(title="Maximum distance to tree axis", gt=0, default=15.0)
>>>>>>> ae78646f
    # Points within this distance from tree axes will be used to find tree height
    distance_to_axis: float = Field(
        title="Distance from axis",
        description="Maximum distance from tree axis at which points will "
        "be considered while computing tree height.\n"
        "Points too far away from the tree axis might not be representative"
        "of actual tree height.",
        gt=0,
        default=1.5,
        hint="meters",
    )
    # Resolution for the voxelization while computing tree heights
    res_heights: float = Field(
        title="Voxel resolution for height computation",
        description="(x, y, z) voxel resolution during tree height computation.",
        gt=0,
        default=0.3,
        hint="meters",
    )
    # Maximum degree of vertical deviation from the axis
    maximum_dev: float = Field(
        title="Maximum vertical deviation from axis",
        description="Maximum degree of vertical deviation from the axis for "
        "a tree height to be considered as valid.",
        gt=0,
        default=25.0,
        hint="degrees",
    )

    ### Extracting sections ###
    # Minimum number of points in a section to be considered as valid
    number_points_section: int = Field(
        title="Points within section",
        description="Minimum number of points in a section to be considered as valid.",
        gt=0,
        default=80,
    )
    # Proportion, regarding the circumference fit by fit_circle, that the inner circumference radius will have as length
    diameter_proportion: float = Field(
        title="Inner/outer circle proportion",
        description="Proportion, regarding the circumference fit by fit_circle, "
        "that the inner circumference diameter will have as length.",
        ge=0.0,
        le=1.0,
        default=0.5,
        hint="[0, 1]",
    )
    # Minimum diameter expected for any section circle fitting.
    minimum_diameter: float = Field(
        title="Minimum expected diameter",
        description="Minimum diameter expected for any section during circle fitting.",
        gt=0,
        default=0.06,
        hint="meters",
    )
    # Number of points inside the inner circle
    point_threshold: int = Field(
        title="Points within inner circle",
        description="Maximum number of points inside the inner circle"
        "to consider the fitting as OK.",
        gt=0,
        default=5,
    )
    # Maximum distance among points to be considered within the same cluster.
    point_distance: float = Field(
        title="Maximum point distance",
        description="Maximum distance among points to be considered within the "
        "same cluster during circle fitting.",
        gt=0,
        default=0.02,
        hint="meters",
    )
    # Number of sectors in which the circumference will be divided
    number_sectors: int = Field(
        title="Number of sectors",
        description="Number of sectors in which the circumference will be divided",
        gt=0,
        default=16,
    )
    # Minimum number of sectors that must be occupied.
    m_number_sectors: int = Field(
        title="Number of occupied sectors",
        description="Minimum number of sectors that must be occupied.",
        gt=0,
        default=9,
    )
    # Width, in meters, around the circumference to look for points
    circle_width: float = Field(
        title="Circle width",
        description="Width, in meters, around the circumference to look" "for points.",
        gt=0,
        default=0.02,
        hint="meters",
    )

    ### Drawing circles and axes ###
    # Number of points used to draw the sections in the _circ file/cloud
    circa: int = Field(
        title="N of points to draw each circle",
        description="Number of points that will be used to draw the circles",
        gt=0,
        default=200,
    )
    # Distance between points used to draw axes in the _axes file/cloud
    p_interval: float = Field(
        title="Interval at which points are drawn while drawing",
        description="Distance at which points will be placed from one to another"
        "while drawing the axes point cloud",
        gt=0,
        default=0.01,
        hint="meters",
    )
    # From the stripe centroid, how much (downwards direction) will the drawn axes extend.
    axis_downstep: float = Field(
        title="Axis downstep from stripe center",
        description="From the stripe centroid, how much (downwards direction) "
        "will the drawn axes extend.\nBasically, this parameter controls"
        "from where will the axes be drawn.",
        gt=0,
        default=0.5,
        hint="meters",
    )
    # From the stripe centroid, how much (upwards direction) will the drawn axes extend.
    axis_upstep: float = Field(
        title="Axis upstep from stripe center",
        description="From the stripe centroid, how much (upwards direction) "
        "will the drawn axes extend.\nBasically, this parameter control"
        "how long will the drawn axes be.",
        gt=0,
        default=10.0,
        hint="meters",
    )

    ### Height-normalization ###
    # Voxel resolution for cloth simulation and denoising process
    res_ground: float = Field(
        title="(x, y) voxel resolution",
        description="(x, y, z) voxel resolution during denoising.\n"
        "Note that the whole point cloud is voxelated.",
        gt=0,
        default=0.15,
        hint="meters",
    )
    # During the cleanning process, DBSCAN clusters whith size smaller than this value
    # will be considered as noise
    min_points_ground: int = Field(
        title="Minimum number of points",
        description="Clusters with size smaller than this value will be"
        "regarded as noise and thus eliminated.",
        gt=0,
        default=2,
    )
    # Resolution of cloth grid
    res_cloth: float = Field(
        title="Cloth resolution",
        description="Initial cloth grid resolution to generate the DTM that"
        "be used to compute normalized heights.",
        gt=0,
        default=0.7,
        hint="meters",
    )


class MiscParameters(BaseModel):
    """Handle the "misc" parameters section."""

    is_normalized: bool = Field(
        title="Normalize point cloud",
        description="If the point cloud is not height-normalized, a Digital Terrain "
        "Model will be generated to compute normalized heights for all points.",
        default=False,
    )  # TODO change = do_normalize, default True
    is_noisy: bool = Field(
        title="Clean noise on DTM",
        description="If it is expected to be noise below ground level (or if you know "
        "that there is noise), a denoising step will be added before "
        "generating the Digital Terrain Model.",
        default=False,
    )
    export_txt: bool = Field(
        title="Format of output tabular data",
        description="Outputs are gathered in a xlsx (Excel) file by default.\n"
        'Selecting "TXT files" will make the program output several txt files '
        "with the raw data, which may be more convenient for processing "
        "the data via scripting.",
        default=False,
    )
    # input file is not mandatory and could be provided by another mean.
    input_file: Optional[FilePath] = Field(
        title="Input file", description="Input File (*.las, *.laz)", default=None
    )
    output_dir: DirectoryPath = Field(
        title="Output dir",
        description="output directory",
        default_factory=lambda: Path.home(),
    )

    @validator("input_file")
    def valid_input_las(cls, v: Optional[FilePath]):
        """Validate maximum_height field again minimum_height value."""
        if v is None:
            return v
        try:
            laspy.open(v.resolve(), read_evlrs=False)
        except laspy.LaspyException:
            raise ValueError("invalid las file") from None
        return v


class FinConfiguration(BaseModel):
    """Handle the parameters for 3DFin Application."""

    basic: BasicParameters = BasicParameters()
    advanced: AdvancedParameters = AdvancedParameters()
    expert: ExpertParameters = ExpertParameters()
    misc: Optional[MiscParameters] = MiscParameters()  # Misc parameters are optional.

    @classmethod
    def From_config_file(
        cls: "FinConfiguration", filename: Path, init_misc: bool = False
    ) -> "FinConfiguration":
        """Import parameters from a .ini file. The misc parameter could be initialized if not present.

        Could raise exceptions (ValidationError, FileNotFound, configparser.Error)

        Parameters
        ----------
        filename: Path
            the Path to the .ini file to load
        init_misc: bool
            whether to init "misc" section to default parameters if not present in the file

        Returns
        -------
            A validated FinConfiguration
        """
        parser = configparser.ConfigParser()
        # Could raise an Exception that the caller is resposible to catch
        with filename.open("r") as f:
            parser = configparser.ConfigParser()
            parser.read_file(f)
            config = cls.parse_obj(parser)
            if init_misc is False and config.misc is None:
                return config
            return FinConfiguration(
                basic=config.basic,
                advanced=config.advanced,
                expert=config.expert,
                misc=MiscParameters(),
            )

    @classmethod
    def field_tooltip(cls: "FinConfiguration", category_key: str, field_key: str):
        """Generate a tooltip text for a given field.

        Parameters
        ----------
        category_key: str
            the key (name) of the category of the field
        field_key: str
            the key (name) of the field
        """
        field = cls.__fields__.get(category_key).type_.__fields__.get(field_key)
        description = field.field_info.description
        default_txt = f"Default: {field.field_info.default}"
        if description is None:
            tooltip_txt = f"{default_txt}"
        else:
            tooltip_txt = f"{description}\n{default_txt}"
        return tooltip_txt

    @classmethod
    def field_hint(cls: "FinConfiguration", category_key: str, field_key: str):
        """Generate a hint text for a given field.

        Parameters
        ----------
        category_key: str
            the key (name) of the category of the field
        field_key: str
            the key (name) of the field
        """
        field = cls.__fields__.get(category_key).type_.__fields__.get(field_key)
        hint = field.field_info.extra.pop("hint", "")
        return str(hint)

    @classmethod
    def field_type(cls: "FinConfiguration", category_key: str, field_key: str):
        """Return type of a given field.

        Parameters
        ----------
        category_key: str
            the key (name) of the category of the field
        field_key: str
            the key (name) of the field
        """
        cls.__fields__.get(category_key).type_.__fields__.get(field_key)
        return cls.__fields__.get(category_key).type_.__fields__.get(field_key).type_

    def to_config_file(self, filename: Path):
        """Import parameters from a .ini file.

        Could raise exceptions (ValidationError, FileNotFound, configparser.Error)

        Parameters
        ----------
        filename: Path
            the Path to the .ini file to save
        """
        parser = configparser.ConfigParser()
        # Could raise an Exception that the caller is resposible to catch
        with filename.open("w") as f:
            parser = configparser.ConfigParser()
            parameter_dict = self.dict()
            # We remove optional sections, it's not supported by the parser
            if parameter_dict["misc"] is None:
                parameter_dict.pop("misc")
            elif parameter_dict["misc"]["input_file"] is None:
                parameter_dict["misc"].pop("input_file")
            parser.read_dict(parameter_dict)
            parser.write(f)<|MERGE_RESOLUTION|>--- conflicted
+++ resolved
@@ -136,8 +136,7 @@
     """Handle the "expert" parameters section."""
 
     ### Stem identification whithin the stripe ###
-<<<<<<< HEAD
-    # (x, y) voxel resolution during stem extraction
+    # (x, y) voxel resolution during stem identification within the stripe
     res_xy_stripe: float = Field(
         title="(x, y) voxel resolution",
         description="(x, y) voxel resolution during stem extraction.",
@@ -145,7 +144,7 @@
         default=0.02,
         hint="meters",
     )
-    # (z) voxel resolution during stem extraction
+    # (z) voxel resolution during stem identification within the stripe
     res_z_stripe: float = Field(
         title="(z) voxel resolution",
         description="(z) voxel resolution during stem extraction.",
@@ -161,16 +160,7 @@
         gt=0,
         default=1000,
     )
-    # Vicinity radius for PCA during stem extraction
-=======
-    # (x, y) voxel resolution during stem identification within the stripe
-    res_xy_stripe: float = Field(title="(x, y) voxel resolution", gt=0, default=0.02)
-    # (z) voxel resolution during stem identification within the stripe
-    res_z_stripe: float = Field(title="(z) voxel resolution", gt=0, default=0.02)
-    # minimum number of points per stem within the stripe (DBSCAN clustering).
-    number_of_points: int = Field(title="Number of points", gt=0, default=1000)
     # Vicinity radius for PCA during stem identification within the stripe
->>>>>>> ae78646f
     verticality_scale_stripe: float = Field(
         title="Vicinity radius (verticality computation)",
         description="Vicinity radius for PCA during stem identification.",
@@ -202,8 +192,7 @@
     )
 
     ### Stem extraction and tree individualization ###
-<<<<<<< HEAD
-    # (x, y) voxel resolution during tree individualization
+    # (x, y) voxel resolution during stem extraction and tree individualization
     res_xy: float = Field(
         title="(x, y) voxel resolution",
         description="(x, y) voxel resolution during tree individualization.",
@@ -211,7 +200,7 @@
         default=0.035,
         hint="meters",
     )
-    # (z) voxel resolution during tree individualization
+    # (z) voxel resolution during stem extraction and tree individualization
     res_z: float = Field(
         title="(z) voxel resolution",
         description="(z) voxel resolution during tree individualization.",
@@ -219,7 +208,8 @@
         default=0.035,
         hint="meters",
     )
-    # Minimum number of points within a stripe to consider it as a potential tree during tree individualization
+    # Minimum number of points within a stripe to consider it as a potential tree during
+    # stem extraction and tree individualization
     minimum_points: int = Field(
         title="Minimum points",
         description="Minimum number of points (voxels) within a stripe to consider it "
@@ -227,17 +217,7 @@
         gt=0,
         default=20,
     )
-    # Vicinity radius for PCA  during tree individualization
-=======
-    # (x, y) voxel resolution during stem extraction and tree individualization
-    res_xy: float = Field(title="(x, y) voxel resolution", gt=0, default=0.035)
-    # (z) voxel resolution during stem extraction and tree individualization
-    res_z: float = Field(title="(z) voxel resolution", gt=0, default=0.035)
-    # Minimum number of points within a stripe to consider it as a potential tree during
-    # stem extraction and tree individualization
-    minimum_points: int = Field(title="Minimum points", gt=0, default=20)
     # Vicinity radius for PCA  during stem extraction and tree individualization
->>>>>>> ae78646f
     verticality_scale_stems: float = Field(
         title="Vicinity radius (verticality computation)",
         description="Vicinity radius for PCA during tree individualization.",
@@ -258,8 +238,8 @@
         le=1.0,
         hint="(0, 1)",
     )
-<<<<<<< HEAD
-    # Points that are closer than d_max to an axis are assigned to that axis during individualize_trees process.
+    # Points that are closer than d_max to an axis are assigned to that axis during
+    # stem extraction and tree individualization.    
     maximum_d: float = Field(
         title="Maximum distance to tree axis",
         description="Points that are closer than this distance to an axis "
@@ -268,11 +248,6 @@
         default=15.0,
         hint="meters",
     )
-=======
-    # Points that are closer than d_max to an axis are assigned to that axis during
-    # stem extraction and tree individualization.
-    maximum_d: float = Field(title="Maximum distance to tree axis", gt=0, default=15.0)
->>>>>>> ae78646f
     # Points within this distance from tree axes will be used to find tree height
     distance_to_axis: float = Field(
         title="Distance from axis",
